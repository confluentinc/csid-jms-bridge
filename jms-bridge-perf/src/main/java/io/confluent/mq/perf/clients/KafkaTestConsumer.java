/*
 * Copyright 2021 Confluent Inc.
 */

package io.confluent.mq.perf.clients;

<<<<<<< HEAD
import com.google.common.collect.Iterables;
import org.apache.kafka.clients.consumer.ConsumerRecord;
import org.apache.kafka.clients.consumer.ConsumerRecords;
import org.apache.kafka.clients.consumer.KafkaConsumer;
=======
import com.google.common.collect.Lists;
import com.google.common.util.concurrent.RateLimiter;
import com.google.common.util.concurrent.ThreadFactoryBuilder;
import org.apache.activemq.artemis.api.core.Pair;
import org.apache.kafka.clients.consumer.ConsumerRecord;
import org.apache.kafka.clients.consumer.ConsumerRecords;
import org.apache.kafka.clients.consumer.KafkaConsumer;
import org.apache.kafka.common.TopicPartition;
import org.apache.kafka.common.header.Header;
>>>>>>> 47300d58
import org.apache.kafka.common.serialization.ByteArrayDeserializer;
import org.apache.kafka.common.serialization.LongDeserializer;
import org.apache.kafka.common.serialization.StringDeserializer;
import org.slf4j.Logger;
import org.slf4j.LoggerFactory;

import java.time.Duration;
import java.util.Arrays;
<<<<<<< HEAD
import java.util.Properties;
import java.util.concurrent.CompletableFuture;
=======
import java.util.Collections;
import java.util.Map;
import java.util.Properties;
import java.util.concurrent.CompletableFuture;
import java.util.concurrent.ExecutorService;
import java.util.concurrent.Executors;
import java.util.concurrent.TimeUnit;
import java.util.stream.Collectors;
>>>>>>> 47300d58

public class KafkaTestConsumer {

  private static final Logger LOGGER = LoggerFactory.getLogger(KafkaTestConsumer.class);
  private static final LongDeserializer LONG_DESER = new LongDeserializer();
  private static final StringDeserializer STRING_DESER = new StringDeserializer();

  private final String testId;
  private final Properties kafkaProps;
  private final Duration pollDuration;
  private final String topic;
  private final CompletableFuture<Void> initCompleted = new CompletableFuture<>();
<<<<<<< HEAD
=======
  private final ExecutorService executorService = Executors.newSingleThreadExecutor(
      new ThreadFactoryBuilder().setDaemon(true).build());
>>>>>>> 47300d58
  private volatile long runCount = Long.MAX_VALUE;

  public KafkaTestConsumer(
      Properties kafkaProps,
      String topic,
      Duration pollDuration,
      String testId) {

    this.testId = testId;
    this.kafkaProps = kafkaProps;
    this.pollDuration = pollDuration;
    this.topic = topic;
  }

  public CompletableFuture<Void> getInitCompleted() {
    return initCompleted;
  }

  public Long start() {
    long msgCount = 0;
    try (KafkaConsumer<byte[], byte[]> consumer = new KafkaConsumer<>(
        kafkaProps, new ByteArrayDeserializer(), new ByteArrayDeserializer())) {
<<<<<<< HEAD

      consumer.subscribe(Arrays.asList(topic));
      consumer.seekToEnd(consumer.assignment());
      initCompleted.complete(null);
      while (runCount > msgCount) {
        ConsumerRecords<byte[], byte[]> records = consumer.poll(pollDuration);
        long msTs = System.currentTimeMillis();
        if (records.count() > 0) {
          msgCount += recordSample(msTs, records);
        }
=======
      consumer.subscribe(Arrays.asList(topic));
      consumer.seekToEnd(Collections.emptyList());
      initCompleted.complete(null);
      while (runCount > msgCount) {
        msgCount += poll(consumer);
>>>>>>> 47300d58
      }

      LOGGER.info("Draining remaining data.");
      drain(consumer);

    } catch (Exception e) {
      LOGGER.error("Kafka consumer has encountered problems and is stopping.", e);
    }
<<<<<<< HEAD
    LOGGER.info("Kafka consumer finished.");
    return msgCount;
=======
    try {
      LOGGER.info("Awaiting for consumer sampling threads to finish");
      executorService.awaitTermination(1, TimeUnit.MINUTES);
    } catch (Exception e) {
      LOGGER.error("Consumer sampling threads did not terminate properly", e);
    }

    LOGGER.info("Kafka consumer finished.");
    return msgCount;
  }

  private long poll(KafkaConsumer<byte[], byte[]> consumer) {
    long msTs = System.currentTimeMillis();
    ConsumerRecords<byte[], byte[]> records = consumer.poll(pollDuration);
    if (records.count() > 0) {
      executorService.execute(() -> recordSample(msTs, records));
    }
    return records.count();
  }

  private long drain(KafkaConsumer<byte[], byte[]> consumer) {
    Map<TopicPartition, Long> endoffsets = findLag(consumer);

    long msgCount = 0L;
    RateLimiter limiter = RateLimiter.create(1, Duration.ofSeconds(30));
    while (!endoffsets.isEmpty()) {
      msgCount += poll(consumer);
      if (limiter.tryAcquire(30)) {
        endoffsets = findLag(consumer);
        LOGGER.info("Current lag: {}",
            endoffsets.values().stream().mapToLong(Long::longValue).sum());
      }
    }
    return msgCount;
  }

  private Map<TopicPartition, Long> findLag(KafkaConsumer<byte[], byte[]> consumer) {
    Map<TopicPartition, Long> endoffsets = consumer.endOffsets(consumer.assignment());
    return consumer.assignment().stream()
        .filter(endoffsets::containsKey)
        .map(tp -> {
          long position = consumer.position(tp);
          return new Pair<>(tp, endoffsets.get(tp) - position);
        })
        .filter(tpLagPair -> tpLagPair.getB() >= 1)
        .collect(Collectors.toMap(Pair::getA, Pair::getB));
  }

  public void stop() {
    this.runCount = 0;
  }

  public void stopAtCount(long stopCount) {
    this.runCount = stopCount;
>>>>>>> 47300d58
  }

  public void stopAtCount(long stopCount) {
    this.runCount = stopCount;
  }

  protected int recordSample(
      long consumeTs,
      ConsumerRecords<byte[], byte[]> records) {

    CommonMetrics.MSG_CONSUMED_COUNT.inc(records.count());
<<<<<<< HEAD
    ConsumerRecord<byte[], byte[]> lastRecord = Iterables.getLast(records);
    try {
      String msgTestId = lastRecord.headers().lastHeader("jms.test_id") != null
          ? STRING_DESER.deserialize(null,
          lastRecord.headers().lastHeader("jms.test_id").value())
          : "NAH";

      if (testId.equals(msgTestId)) {
        if (lastRecord.headers().lastHeader("jms.test_msg_ms") != null) {
          long produceTs = LONG_DESER.deserialize(
              null, lastRecord.headers().lastHeader("jms.test_msg_ms").value());

          CommonMetrics.MESSAGE_LATENCY_HIST.observe(consumeTs - produceTs);
          CommonMetrics.MSG_CONSUMED_SIZE_GAUGE.set(lastRecord.serializedValueSize());
        }
=======
    for (ConsumerRecord<byte[], byte[]> record : Lists.reverse(Lists.newLinkedList(records))) {
      try {
        Header testIdHdr = record.headers().lastHeader("jms.string.test_id");
        if (testIdHdr != null && testIdHdr.value() != null) {
          String msgTestId = STRING_DESER.deserialize(null, testIdHdr.value());

          if (testId.equals(msgTestId)) {
            if (record.headers().lastHeader("jms.long.test_msg_ms") != null) {
              long produceTs = LONG_DESER.deserialize(
                  null, record.headers().lastHeader("jms.long.test_msg_ms").value());

              LOGGER.info("Calculated latency: ConsumeTs - produceTs = latencyMs, {} - {} = {}",
                  consumeTs, produceTs, consumeTs - produceTs);
              CommonMetrics.MESSAGE_LATENCY_HIST.observe(consumeTs - produceTs);
              CommonMetrics.MSG_CONSUMED_SIZE_GAUGE.set(record.serializedValueSize());
              break;
            }
          }
        }
      } catch (Exception e) {
        LOGGER.error("Failed to parse message details.", e);
>>>>>>> 47300d58
      }
    } catch (Exception e) {
      LOGGER.error("Failed to parse message details.", e);
    }

    return records.count();
  }
}<|MERGE_RESOLUTION|>--- conflicted
+++ resolved
@@ -4,12 +4,6 @@
 
 package io.confluent.mq.perf.clients;
 
-<<<<<<< HEAD
-import com.google.common.collect.Iterables;
-import org.apache.kafka.clients.consumer.ConsumerRecord;
-import org.apache.kafka.clients.consumer.ConsumerRecords;
-import org.apache.kafka.clients.consumer.KafkaConsumer;
-=======
 import com.google.common.collect.Lists;
 import com.google.common.util.concurrent.RateLimiter;
 import com.google.common.util.concurrent.ThreadFactoryBuilder;
@@ -19,7 +13,6 @@
 import org.apache.kafka.clients.consumer.KafkaConsumer;
 import org.apache.kafka.common.TopicPartition;
 import org.apache.kafka.common.header.Header;
->>>>>>> 47300d58
 import org.apache.kafka.common.serialization.ByteArrayDeserializer;
 import org.apache.kafka.common.serialization.LongDeserializer;
 import org.apache.kafka.common.serialization.StringDeserializer;
@@ -28,10 +21,6 @@
 
 import java.time.Duration;
 import java.util.Arrays;
-<<<<<<< HEAD
-import java.util.Properties;
-import java.util.concurrent.CompletableFuture;
-=======
 import java.util.Collections;
 import java.util.Map;
 import java.util.Properties;
@@ -40,7 +29,6 @@
 import java.util.concurrent.Executors;
 import java.util.concurrent.TimeUnit;
 import java.util.stream.Collectors;
->>>>>>> 47300d58
 
 public class KafkaTestConsumer {
 
@@ -53,11 +41,8 @@
   private final Duration pollDuration;
   private final String topic;
   private final CompletableFuture<Void> initCompleted = new CompletableFuture<>();
-<<<<<<< HEAD
-=======
   private final ExecutorService executorService = Executors.newSingleThreadExecutor(
       new ThreadFactoryBuilder().setDaemon(true).build());
->>>>>>> 47300d58
   private volatile long runCount = Long.MAX_VALUE;
 
   public KafkaTestConsumer(
@@ -80,24 +65,11 @@
     long msgCount = 0;
     try (KafkaConsumer<byte[], byte[]> consumer = new KafkaConsumer<>(
         kafkaProps, new ByteArrayDeserializer(), new ByteArrayDeserializer())) {
-<<<<<<< HEAD
-
-      consumer.subscribe(Arrays.asList(topic));
-      consumer.seekToEnd(consumer.assignment());
-      initCompleted.complete(null);
-      while (runCount > msgCount) {
-        ConsumerRecords<byte[], byte[]> records = consumer.poll(pollDuration);
-        long msTs = System.currentTimeMillis();
-        if (records.count() > 0) {
-          msgCount += recordSample(msTs, records);
-        }
-=======
       consumer.subscribe(Arrays.asList(topic));
       consumer.seekToEnd(Collections.emptyList());
       initCompleted.complete(null);
       while (runCount > msgCount) {
         msgCount += poll(consumer);
->>>>>>> 47300d58
       }
 
       LOGGER.info("Draining remaining data.");
@@ -106,10 +78,6 @@
     } catch (Exception e) {
       LOGGER.error("Kafka consumer has encountered problems and is stopping.", e);
     }
-<<<<<<< HEAD
-    LOGGER.info("Kafka consumer finished.");
-    return msgCount;
-=======
     try {
       LOGGER.info("Awaiting for consumer sampling threads to finish");
       executorService.awaitTermination(1, TimeUnit.MINUTES);
@@ -164,35 +132,13 @@
 
   public void stopAtCount(long stopCount) {
     this.runCount = stopCount;
->>>>>>> 47300d58
   }
 
-  public void stopAtCount(long stopCount) {
-    this.runCount = stopCount;
-  }
-
-  protected int recordSample(
+  protected void recordSample(
       long consumeTs,
       ConsumerRecords<byte[], byte[]> records) {
 
     CommonMetrics.MSG_CONSUMED_COUNT.inc(records.count());
-<<<<<<< HEAD
-    ConsumerRecord<byte[], byte[]> lastRecord = Iterables.getLast(records);
-    try {
-      String msgTestId = lastRecord.headers().lastHeader("jms.test_id") != null
-          ? STRING_DESER.deserialize(null,
-          lastRecord.headers().lastHeader("jms.test_id").value())
-          : "NAH";
-
-      if (testId.equals(msgTestId)) {
-        if (lastRecord.headers().lastHeader("jms.test_msg_ms") != null) {
-          long produceTs = LONG_DESER.deserialize(
-              null, lastRecord.headers().lastHeader("jms.test_msg_ms").value());
-
-          CommonMetrics.MESSAGE_LATENCY_HIST.observe(consumeTs - produceTs);
-          CommonMetrics.MSG_CONSUMED_SIZE_GAUGE.set(lastRecord.serializedValueSize());
-        }
-=======
     for (ConsumerRecord<byte[], byte[]> record : Lists.reverse(Lists.newLinkedList(records))) {
       try {
         Header testIdHdr = record.headers().lastHeader("jms.string.test_id");
@@ -214,12 +160,7 @@
         }
       } catch (Exception e) {
         LOGGER.error("Failed to parse message details.", e);
->>>>>>> 47300d58
       }
-    } catch (Exception e) {
-      LOGGER.error("Failed to parse message details.", e);
     }
-
-    return records.count();
   }
 }
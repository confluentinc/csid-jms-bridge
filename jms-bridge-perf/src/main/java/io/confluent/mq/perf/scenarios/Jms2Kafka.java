--- conflicted
+++ resolved
@@ -68,13 +68,6 @@
       description = "Whether to publish JMS messages asynchronously or not.",
       defaultValue = "false")
   private boolean jmsAsync;
-<<<<<<< HEAD
-
-
-  @Override
-  public void run() {
-
-=======
 
   @Option(
       names = {"--activity"},
@@ -89,7 +82,6 @@
   @Override
   public void run() {
 
->>>>>>> 47300d58
     JmsFactory jmsFactory = new JmsFactory(parent.getJmsUrl(), parent.isUseAmqp());
 
     Properties kprops = new Properties();
@@ -101,52 +93,6 @@
       throw new RuntimeException(e);
     }
 
-<<<<<<< HEAD
-    DataGenerator dataGenerator = new DataGenerator(parent.getMessageSize());
-
-    final Duration executionTime = Duration.ofSeconds(parent.getTestDuration());
-    LOGGER.info("Starting test, execution time: {}", executionTime);
-
-    final JmsTestProducer jmsProducer = new JmsTestProducer(
-        jmsFactory,
-        jmsTopic,
-        dataGenerator,
-        executionTime,
-        parent.getMessageRate(),
-        jmsAsync,
-        parent.getTestId());
-
-    KafkaTestConsumer kafkaConsumer = new KafkaTestConsumer(
-        kprops,
-        kafkaTopic,
-        Duration.ofMillis(kafkaPollDurationMs),
-        parent.getTestId());
-
-    CompletableFuture<Long> consumerFuture = CompletableFuture.supplyAsync(kafkaConsumer::start);
-    LOGGER.info("Waiting for consumer to become ready");
-    try {
-      kafkaConsumer.getInitCompleted().get(30, TimeUnit.SECONDS);
-    } catch (Exception e) {
-      throw new RuntimeException(e);
-    }
-
-    LOGGER.info("Consumer ready, starting producer");
-    CompletableFuture<Long> producerFuture = CompletableFuture.supplyAsync(jmsProducer::start);
-
-    LOGGER.info("Waiting for producer to complete.");
-    try {
-      Long producedCount = producerFuture.get();
-      LOGGER.info("Producer complete, produced {} records.", producedCount);
-      kafkaConsumer.stopAtCount(producedCount);
-      LOGGER.info("Waiting for consumer to complete.");
-      Long consumedCount = consumerFuture.get();
-      LOGGER.info("Consumer complete, consumed {} records.", consumedCount);
-
-    } catch (Exception e) {
-      LOGGER.warn("Error encountered while waiting for clients to complete.", e);
-    }
-
-=======
     final Duration executionTime = Duration.ofSeconds(parent.getTestDuration());
     LOGGER.info("Starting test, execution time: {}", executionTime);
 
@@ -205,7 +151,6 @@
       }
     }
 
->>>>>>> 47300d58
     LOGGER.info("Test Completed");
   }
 }
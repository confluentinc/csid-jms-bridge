/*
 * Copyright 2021 Confluent Inc.
 */

package io.confluent.mq.perf.clients;

import com.google.common.base.Stopwatch;
import com.google.common.util.concurrent.RateLimiter;
import javax.jms.BytesMessage;
import javax.jms.CompletionListener;
import javax.jms.DeliveryMode;
import javax.jms.JMSContext;
import javax.jms.JMSProducer;
import javax.jms.Message;
import javax.jms.Topic;
import org.slf4j.Logger;
import org.slf4j.LoggerFactory;

import io.confluent.mq.perf.data.DataGenerator;

import java.time.Duration;
import java.util.concurrent.atomic.AtomicLong;
import java.util.function.Supplier;

import static io.confluent.mq.perf.clients.CommonMetrics.MSG_PRODUCER_COUNT;
import static io.confluent.mq.perf.clients.CommonMetrics.MSG_PRODUCER_ERROR_COUNT;

public class JmsTestProducer implements CompletionListener {

  private static final Logger LOGGER = LoggerFactory.getLogger(JmsTestProducer.class);

  private final JmsFactory jmsFactory;
  private final String topic;
  private final DataGenerator dataGenerator;
  private final Duration executionTime;
  private final int messageRate;
  private final String testId;
  private final AtomicLong messagesPublishedCount = new AtomicLong(0);
  private final boolean useAsync;

  public JmsTestProducer(
      JmsFactory jmsFactory,
      String topic,
      DataGenerator dataGenerator,
      Duration executionTime,
      int messageRate,
      boolean async,
      String testId) {

    this.jmsFactory = jmsFactory;
    this.topic = topic;
    this.dataGenerator = dataGenerator;
    this.executionTime = executionTime;
    this.messageRate = messageRate;
    this.testId = testId;
    this.useAsync = async;
  }

  @Override
  public void onCompletion(Message message) {
    messagesPublishedCount.incrementAndGet();
    MSG_PRODUCER_COUNT.inc();
  }

  @Override
  public void onException(Message message, Exception exception) {
    MSG_PRODUCER_ERROR_COUNT.inc();
    LOGGER.error("Published message failed.", exception);
  }

  public Long start() {
    messagesPublishedCount.set(0);
    LOGGER.info("Starting JMS Publisher");
    Supplier<byte[]> messageSupplier = dataGenerator.createMessageSupplier();

    try (JMSContext jmsContext = jmsFactory.createContext()) {
      Topic jmsTopic = jmsContext.createTopic(this.topic);
      JMSProducer producer = jmsContext.createProducer();
      producer.setDeliveryMode(DeliveryMode.PERSISTENT);

      if (useAsync) {
        producer.setAsync(this);
      }

      LOGGER.info("JMS publisher producing to topic: {}", jmsTopic);

      Stopwatch testTimer = Stopwatch.createStarted();
      RateLimiter rateLimiter = RateLimiter.create(messageRate);

      boolean timeRemains = true;
      int batchSize = 10;
      double msgCount = 0;

      while (timeRemains) {
        rateLimiter.acquire();
        BytesMessage message = jmsContext.createBytesMessage();
        message.writeBytes(messageSupplier.get());
        message.setStringProperty("test_id", testId);
        message.setLongProperty("test_msg_ms", System.currentTimeMillis());
        producer.send(jmsTopic, message);
<<<<<<< HEAD
=======
        msgCount++;
>>>>>>> 47300d58
        if (!useAsync) {
          onCompletion(message);
        }
        timeRemains = testTimer.elapsed().minus(executionTime).isNegative();
      }

      if (useAsync) {
        //wait for async responses from server to finish up
        while (messagesPublishedCount.get() < msgCount) {
          try {
            Thread.sleep(100);
          } catch (Exception e) {
            throw new RuntimeException(e);
          }
        }
      }
    } catch (Exception e) {
      LOGGER.error("JMS Publisher has encountered problems and is shutting down", e);
      throw new RuntimeException(e);
    }
    LOGGER.info("JMS Publisher has completed.");
    return messagesPublishedCount.get();
  }

  public long getMessagesPublishedCount() {
    return messagesPublishedCount.get();
  }
}<|MERGE_RESOLUTION|>--- conflicted
+++ resolved
@@ -98,10 +98,7 @@
         message.setStringProperty("test_id", testId);
         message.setLongProperty("test_msg_ms", System.currentTimeMillis());
         producer.send(jmsTopic, message);
-<<<<<<< HEAD
-=======
         msgCount++;
->>>>>>> 47300d58
         if (!useAsync) {
           onCompletion(message);
         }


# REQUIRED
#perf_archive: /path/to/zip/archive.zip
perf_user: jms-bridge-perf
perf_install_dir: /home/jms-bridge-perf/jms-bridge-perf
perf_java_opts: >-
  -Xms2G
  -Xmx8G
  -XX:+UseConcMarkSweepGC
  -XX:+CMSClassUnloadingEnabled
  -XX:+CMSScavengeBeforeRemark
  -XX:+ExplicitGCInvokesConcurrent
  -XX:NewRatio=1


# REQUIRED
# jms_broker_ip: "{{ hostvars[groups['gcp_bridge'][0]].networkInterfaces[0].networkIP }}"

perf_host_idx: "{{ inventory_hostname_short | regex_replace('^.+-(?P<idx>\\d+)$',  '\\g<idx>') }}"

# perf_cfg can be used to override parts of the perf_defaults_cfg map without forcing ansible
# to use the "merge" configuration option for variable maps.
# The jms_url key supports a single replacement, %IP, which will be replaced with the IP address of
# the broker.
perf_cfg: {}
perf_defaults_cfg:
  prometheus_port: 8888
  message_size_bytes: 1000
  messages_per_second: 100
  test_duration_seconds: 300
<<<<<<< HEAD
  test_id: "{{ now(fmt='%Y/%m/%d-%H:%M:%S') }}"
=======
  test_id: "{{ now(fmt='%Y/%m/%d-%H:%M:%S') }}-{{perf_host_idx}}"
>>>>>>> 47300d58
  jms_url_query_params: {}
  jms_url: tcp://%IP:61616

# REQUIRED
#perf_scenario: name-of-scenario

# The perf_scenario_cfg list has token replacement available for the placeholder %IDX.
# The %IDX token will be replaced by the performance node index number.
# The %IDX token can be used to isolate topics for timing purposes.
#  E.g. my-topic-%IDX translates to my-topic-0, my-topic-1, ..., my-topic-n
perf_scenario_cfg: []

# Like perf_cfg and perf_defaults_cfg perf_kafka_consumer_cfg will override anything found in
# perf_kafka_consumer_defaults_cfg.
perf_kafka_consumer_cfg:
perf_kafka_consumer_defaults_cfg:
  group.id: perf-runner
<|MERGE_RESOLUTION|>--- conflicted
+++ resolved
@@ -28,11 +28,7 @@
   message_size_bytes: 1000
   messages_per_second: 100
   test_duration_seconds: 300
-<<<<<<< HEAD
-  test_id: "{{ now(fmt='%Y/%m/%d-%H:%M:%S') }}"
-=======
   test_id: "{{ now(fmt='%Y/%m/%d-%H:%M:%S') }}-{{perf_host_idx}}"
->>>>>>> 47300d58
   jms_url_query_params: {}
   jms_url: tcp://%IP:61616
 

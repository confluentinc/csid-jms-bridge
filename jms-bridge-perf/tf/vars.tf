variable "image" {
  type = string
  default = "ubuntu-os-cloud/ubuntu-2004-lts"
}

variable "zone" {
  type    = string
  default = "us-central1-a"
}

variable "ssh_key" {
  type    = string
  default = "~/.ssh/id_rsa.pub"
}

variable "project" {
  type    = string
  default = "csid-281116"
}

variable "tester_count" {
  type    = number
  default = 4
<<<<<<< HEAD
=======
}

variable "bridge_count" {
  type    = number
  default = 1
>>>>>>> 47300d58
}<|MERGE_RESOLUTION|>--- conflicted
+++ resolved
@@ -21,12 +21,9 @@
 variable "tester_count" {
   type    = number
   default = 4
-<<<<<<< HEAD
-=======
 }
 
 variable "bridge_count" {
   type    = number
   default = 1
->>>>>>> 47300d58
 }
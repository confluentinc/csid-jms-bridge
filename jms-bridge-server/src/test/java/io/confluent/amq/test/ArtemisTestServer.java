/*
 * Copyright 2020 Confluent Inc.
 */

package io.confluent.amq.test;

import com.google.common.collect.Maps;
import com.google.common.io.MoreFiles;
import com.google.common.io.RecursiveDeleteOption;
import com.google.common.io.Resources;
import io.confluent.amq.ConfluentAmqServer;
import io.confluent.amq.ConfluentEmbeddedAmq;
import io.confluent.amq.ConfluentEmbeddedAmqImpl;
import io.confluent.amq.JmsBridgeConfiguration;
import io.confluent.amq.config.BridgeConfig;
import io.confluent.amq.config.BridgeConfigFactory;
import io.confluent.amq.config.RoutingConfig;
import io.confluent.amq.logging.StructuredLogger;
import io.confluent.amq.persistence.kafka.KafkaIntegration;
import io.confluent.amq.persistence.kafka.KafkaJournalStorageManager;
import io.confluent.amq.persistence.kafka.journal.impl.KafkaJournal;
import io.confluent.amq.test.ServerSpec.Builder;
import org.apache.activemq.artemis.api.core.management.ActiveMQServerControl;
import org.apache.activemq.artemis.api.jms.ActiveMQJMSClient;
import org.apache.activemq.artemis.core.config.FileDeploymentManager;
import org.apache.activemq.artemis.core.config.impl.FileConfiguration;
import org.apache.activemq.artemis.core.config.impl.LegacyJMSConfiguration;
import org.apache.activemq.artemis.core.server.embedded.EmbeddedActiveMQ;
import org.apache.activemq.artemis.core.server.metrics.MetricsManager;
import org.apache.activemq.artemis.core.server.metrics.plugins.SimpleMetricsPlugin;
import org.apache.activemq.artemis.core.settings.impl.AddressSettings;
import org.apache.activemq.artemis.jms.client.ActiveMQConnection;
import org.apache.activemq.artemis.jms.client.ActiveMQConnectionFactory;
import org.apache.kafka.streams.StreamsConfig;
import org.junit.jupiter.api.extension.*;

import javax.jms.Connection;
import javax.jms.ConnectionMetaData;
import java.io.Closeable;
import java.io.File;
import java.nio.file.Files;
import java.nio.file.Path;
import java.util.Arrays;
import java.util.Collections;
import java.util.Objects;
import java.util.Properties;
import java.util.concurrent.atomic.AtomicInteger;
import java.util.function.Consumer;
import java.util.function.Function;

import static com.google.common.io.Resources.getResource;
import static org.junit.jupiter.api.Assertions.assertTrue;

@SuppressWarnings("checkstyle:ClassDataAbstractionCoupling")
public class ArtemisTestServer implements
    BeforeAllCallback, AfterAllCallback, BeforeEachCallback, AfterEachCallback, Closeable {

  private static final AtomicInteger TEST_SEQ = new AtomicInteger(0);
  private static final StructuredLogger LOGGER = StructuredLogger.with(b -> b
      .loggerClass(ArtemisTestServer.class));

  private Consumer<ServerSpec.Builder> serverSpecBuilder;
  private Consumer<JmsCnxnSpec.Builder> cnxnSpecBuilder;
  private final AtomicInteger nameSeq;
  private final int testSeq;
  private File tempDir;
  private ServerSpec serverSpec;
  private JmsCnxnSpec cnxnSpec;

  private ConfluentEmbeddedAmq embeddedAmq;
  private Connection amqConnection;

  public static Factory factory() {
    return new Factory(TEST_SEQ.getAndIncrement());
  }

  public static ArtemisTestServer embedded(Consumer<Builder> serverSpecBuilder) {

    return embedded(null, serverSpecBuilder);
  }

  public static ArtemisTestServer embedded(
      Properties kafkaProps, Consumer<Builder> serverSpecBuilder) {

    return new Factory(TEST_SEQ.getAndIncrement()).embedded(kafkaProps, serverSpecBuilder);
  }

  protected ArtemisTestServer(
      int testSeq,
      AtomicInteger nameSeq,
      Consumer<Builder> serverSpecBuilder,
      Consumer<JmsCnxnSpec.Builder> cnxnSpecBuilder) {

    this.testSeq = testSeq;
    this.nameSeq = nameSeq;
    this.serverSpecBuilder = serverSpecBuilder;
    this.cnxnSpecBuilder = cnxnSpecBuilder;
  }

  public String bridgeId() {
    return this.serverSpec.jmsBridgeConfig().id();
  }

  public ConfluentAmqServer confluentAmqServer() {
    return this.embeddedAmq.getConfluentAmq();
  }

  public ActiveMQServerControl serverControl() {
    return this.embeddedAmq.getAmq().getActiveMQServerControl();
  }

  public MetricsManager metricsManager() {
    return this.embeddedAmq.getAmq().getMetricsManager();
  }

  public String safeId(String prefix) {
    return String.format("%s-%d-%d", prefix, testSeq, nameSeq.getAndIncrement());
  }

  public String messageJournalTableTopic() {
    return KafkaJournal.journalTableTopic(
        serverSpec.jmsBridgeConfig().id(), KafkaJournalStorageManager.MESSAGES_NAME);
  }

  public String bindingsJournalTableTopic() {
    return KafkaJournal.journalTableTopic(
        serverSpec.jmsBridgeConfig().id(),
        KafkaJournalStorageManager.BINDINGS_NAME);
  }

  public void assertAddressAvailable(String address) {
    TestSupport.retry(10, 500, () ->
        assertTrue(
            Arrays.asList(serverControl().getAddressNames()).contains(address)));
  }

  public String consumerGroupName() {
    return KafkaIntegration.applicationId(serverSpec.jmsBridgeConfig().id());
  }

  public ArtemisTestServer start() throws Exception {
    beforeAll();
    beforeEach();
    return this;
  }

  @Override
  public void close() {
    stop();
  }

  public void stop() {
    try {
      afterEach();
      afterAll();
    } catch (Exception e) {
      throw new RuntimeException(e);
    }
  }

  @Override
  public void beforeAll(ExtensionContext extensionContext) throws Exception {
    beforeAll();
  }

  private void beforeAll() throws Exception {

    if (this.serverSpecBuilder != null) {
      this.cnxnSpec = new JmsCnxnSpec.Builder().build();

      ServerSpec.Builder specBldr = new ServerSpec.Builder();
      this.serverSpecBuilder.accept(specBldr);

      if (specBldr.dataDirectory().isPresent()) {
        this.tempDir = new File(specBldr.dataDirectory().get());
      } else {
        this.tempDir = Files.createTempDirectory("junit-jms-bridge").toFile();
      }

      Path streamDir = this.tempDir.toPath().resolve(safeId("streams-state-dir"));
      Files.createDirectory(streamDir);
      specBldr.mutateJmsBridgeConfig(b -> b
          .putStreams(StreamsConfig.STATE_DIR_CONFIG, streamDir.toAbsolutePath().toString())
      );
      this.serverSpec = specBldr.build();

      if (this.serverSpec.useVanilla()) {
        embeddedAmq = createVanillaEmbeddedAmq(this.serverSpec);
      } else {
        embeddedAmq = createEmbeddedAmq(this.serverSpec);
      }

      // 1GB
      embeddedAmq.getAmq().getConfiguration().setGlobalMaxSize(1024L * 1024L * 128);
      //embeddedAmq.getAmq().getConfiguration().setThreadPoolMaxSize(-1);
      embeddedAmq.getAmq().getConfiguration().addAddressesSetting(
          "/test/perf/jms2jmsVolume-0-1", new AddressSettings()
              .setAutoCreateAddresses(true)
              .setAutoCreateQueues(true)
              .setMaxSizeBytes(1024 * 1024 * 64));
      SimpleMetricsPlugin metricsPlugin = new SimpleMetricsPlugin();
      metricsPlugin.init(Collections.emptyMap());
      embeddedAmq.getAmq().getConfiguration().setMetricsPlugin(metricsPlugin);
      embeddedAmq.start();

    } else {
      JmsCnxnSpec.Builder specBldr = new JmsCnxnSpec.Builder();
      this.cnxnSpecBuilder.accept(specBldr);
      this.cnxnSpec = specBldr.build();

      try (Connection cnxn = createJmsConnection(this.cnxnSpec)) {
        ConnectionMetaData meta = cnxn.getMetaData();
        String jmsProvider = meta.getJMSProviderName();
        String jmsProviderVersion = meta.getProviderVersion();
        String jmsVersion = meta.getJMSVersion();

        LOGGER.info(b -> b
            .event("RemoteJMSConnection")
            .markSuccess()
            .putTokens("JMS-Provider-Name", jmsProvider)
            .putTokens("JMS-Provider-Version", jmsProviderVersion)
            .putTokens("JMS-Version", jmsVersion));
      } catch (Exception e) {
        LOGGER.info(b -> b
            .event("RemoteJMSConnection")
            .markFailure()
            .putTokens("url", this.cnxnSpec.url()), e);

      }
    }
  }

  @Override
  public void beforeEach(ExtensionContext extensionContext) throws Exception {
    getConnection();
  }

  private void beforeEach() throws Exception {
    getConnection();
  }

  @Override
  public void afterEach(ExtensionContext extensionContext) throws Exception {
    afterEach();
  }

  private void afterEach() throws Exception {
    disposeConnection();
  }

  @Override
  public void afterAll(ExtensionContext extensionContext) throws Exception {
    afterAll();
  }

  private void afterAll() throws Exception {
    if (this.embeddedAmq != null) {
      this.embeddedAmq.stop();
    }

    if (!this.serverSpec.dataDirectory().isPresent()
        && this.tempDir != null) {

      MoreFiles.deleteRecursively(this.tempDir.toPath(), RecursiveDeleteOption.ALLOW_INSECURE);
    }

  }

  public synchronized void restartServer() throws Exception {
    this.embeddedAmq.stop();
    this.embeddedAmq.start();
  }

  public synchronized Connection getConnection() {
    if (this.amqConnection == null) {
      this.amqConnection = startJmsConnection(this.cnxnSpec);
    }

    return this.amqConnection;
  }

  private synchronized void disposeConnection() {
    if (this.amqConnection != null) {
      try {
        this.amqConnection.stop();
        this.amqConnection.close();
      } catch (Exception e) {
        throw new RuntimeException(e);
      }

      this.amqConnection = null;
    }
  }

  /**
   * Generate a JMS Bridge configuration using the provided specification.
   */
  @SuppressWarnings("checkstyle:AbbreviationAsWordInName")
  private static JmsBridgeConfiguration configuration(ServerSpec spec) {

    try {
      FileDeploymentManager deploymentManager = new FileDeploymentManager(spec.brokerXml());
      FileConfiguration config = new FileConfiguration();
      LegacyJMSConfiguration legacyJMSConfiguration = new LegacyJMSConfiguration(config);
      deploymentManager.addDeployable(config).addDeployable(legacyJMSConfiguration);
      deploymentManager.readConfiguration();

      spec.dataDirectory().ifPresent(dataDir -> {
        Path amqDataDir = new File(dataDir).toPath();
        try {
          config.setBindingsDirectory(
              maybeCreateDirectory(amqDataDir.resolve("bindings")).toAbsolutePath().toString());
          config.setJournalDirectory(
              maybeCreateDirectory(amqDataDir.resolve("journal")).toAbsolutePath().toString());
          config.setPagingDirectory(
              maybeCreateDirectory(amqDataDir.resolve("Paging")).toAbsolutePath().toString());
          config.setLargeMessagesDirectory(
              maybeCreateDirectory(amqDataDir.resolve("large-messages")).toAbsolutePath()
                  .toString());
          config.setNodeManagerLockDirectory(
              maybeCreateDirectory(amqDataDir.resolve("node-manager-lock")).toAbsolutePath()
                  .toString());
        } catch (Exception e) {
          throw new RuntimeException(e);
        }
      });
      BridgeConfig bridgeConfig = BridgeConfig.Builder.from(spec.jmsBridgeConfig())
          .putKafka("group.id", spec.groupId())
          .build();

      return new JmsBridgeConfiguration(config, bridgeConfig);
    } catch (Exception e) {
      throw new RuntimeException(e);
    }
  }

  /**
   * Creates an unmodified embedded Artemis server (see {@link EmbeddedActiveMQ} ). This can be used
   * to compare the JMS Bridge version with.
   */
  private static ConfluentEmbeddedAmq createVanillaEmbeddedAmq(ServerSpec spec) {

    JmsBridgeConfiguration config = configuration(spec);

    EmbeddedActiveMQ amqServer = new EmbeddedActiveMQ();
    amqServer.setConfiguration(config);

    return new ConfluentEmbeddedAmq() {
      @Override
      public void start() throws Exception {
        amqServer.start();
      }

      @Override
      public void stop() throws Exception {
        amqServer.stop();
      }
    };
  }

  private static Path maybeCreateDirectory(Path dirPath) {
    if (!Files.exists(dirPath)) {
      try {
        return Files.createDirectory(dirPath);
      } catch (Exception e) {
        throw new RuntimeException(e);
      }
    } else {
      return dirPath;
    }
  }

  /**
   * Create the modified embedded Artemis server that powers the JMS Bridge.
   */
  @SuppressWarnings("UnstableApiUsage")
  public static ConfluentEmbeddedAmq createEmbeddedAmq(ServerSpec spec) {

    JmsBridgeConfiguration config = configuration(spec);
    return new ConfluentEmbeddedAmqImpl.Builder(config).build();
  }

  /**
   * Like {@link #createJmsConnection(JmsCnxnSpec)} but also starts it. Remember to close it when
   * done.
   */
  private Connection startJmsConnection(JmsCnxnSpec spec) {
    Connection conn = createJmsConnection(spec);
    try {
      conn.start();
    } catch (Exception e) {
      throw new RuntimeException(e);
    }
    return conn;
  }

  /**
   * Create a JMS connection based on the specification provided. Does not start the connection so
   * the caller will need to do that before using it.
   */
  private Connection createJmsConnection(JmsCnxnSpec spec) {
    try {
      ActiveMQConnectionFactory cf = ActiveMQJMSClient
          .createConnectionFactory(spec.url(), spec.name().orElse("junit"));

      cf.setConfirmationWindowSize(1024000);
      cf.setProducerWindowSize(-1);
      cf.setConsumerWindowSize(-1);
<<<<<<< HEAD
     ActiveMQConnection amqConnection = (ActiveMQConnection) cf.createConnection();
=======
      ActiveMQConnection amqConnection = (ActiveMQConnection) cf.createConnection();
>>>>>>> 47300d58
      amqConnection.setClientID(spec.clientId().orElse("junit"));

      return amqConnection;

    } catch (Exception e) {
      throw new RuntimeException(e);
    }
  }

  public static class Factory {

    private final int testNumber;
    private final AtomicInteger nameSeq = new AtomicInteger(0);
    private Properties kafkaProperties;
    private Consumer<Builder> preppedServerSpecBuilder;

    public Factory(int testNumber) {
      this.testNumber = testNumber;
    }

    public String safeId(String prefix) {
      return String.format("%s-%d-%d", prefix, testNumber, nameSeq.getAndIncrement());
    }

    public void prepare(
        Properties kafkaProps, Consumer<Builder> serverSpecBuilder) {
      this.kafkaProperties = kafkaProps;
      this.preppedServerSpecBuilder = serverSpecBuilder;
    }

    public ArtemisTestServer start() throws Exception {
      ArtemisTestServer testServer = embedded(kafkaProperties, preppedServerSpecBuilder);
      return testServer.start();
    }

    public ArtemisTestServer embedded(Properties kafkaProps, Consumer<Builder> serverSpecBuilder) {

      Function<String, String> makeId = prefix -> prefix + "-" + testNumber;

      //overridable defaults
      BridgeConfig.Builder defaultBridgeConfig = BridgeConfigFactory.loadConfiguration(
          Resources.getResource("base-test-config.conf"));

      Consumer<ServerSpec.Builder> specConsumer = b -> b
          .brokerXml(getResource("broker.xml").toString())
          .mutateJmsBridgeConfig(br -> br.mergeFrom(defaultBridgeConfig));

      //add their configuration
      specConsumer = specConsumer.andThen(serverSpecBuilder);

      //after their configuration we override
      specConsumer = specConsumer.andThen(b -> b
          .mutateJmsBridgeConfig(jb -> jb
              .id(makeId.apply("test-bridge")))
          .groupId(makeId.apply("junit")));

      if (kafkaProps != null) {
        specConsumer = specConsumer.andThen(b -> b
            .mutateJmsBridgeConfig(jb -> jb
                .putAllKafka(Maps.transformValues(
                    BridgeConfigFactory.propsToMap(kafkaProps),
                    Objects::toString))
                .putAllStreams(Maps.transformValues(
                    BridgeConfigFactory.propsToMap(kafkaProps),
                    Object::toString))
                .mapRouting(rb -> new RoutingConfig.Builder().mergeFrom(rb)
                    .putAllProducer(
                        Maps.transformValues(
                            BridgeConfigFactory.propsToMap(kafkaProps),
                            Objects::toString))
                    .putAllConsumer(
                        Maps.transformValues(
                            BridgeConfigFactory.propsToMap(kafkaProps),
                            Objects::toString))
                    .build()
                )));
      }

      return new ArtemisTestServer(
          testNumber, nameSeq, specConsumer, null);

    }
  }
}<|MERGE_RESOLUTION|>--- conflicted
+++ resolved
@@ -406,11 +406,7 @@
       cf.setConfirmationWindowSize(1024000);
       cf.setProducerWindowSize(-1);
       cf.setConsumerWindowSize(-1);
-<<<<<<< HEAD
-     ActiveMQConnection amqConnection = (ActiveMQConnection) cf.createConnection();
-=======
       ActiveMQConnection amqConnection = (ActiveMQConnection) cf.createConnection();
->>>>>>> 47300d58
       amqConnection.setClientID(spec.clientId().orElse("junit"));
 
       return amqConnection;

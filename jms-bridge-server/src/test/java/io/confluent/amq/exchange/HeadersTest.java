--- conflicted
+++ resolved
@@ -132,7 +132,17 @@
     assertThat(mappedHeaders).containsKey("object-property");
     assertThat(mappedHeaders.get("object-property")).isInstanceOf(String.class);
 
-<<<<<<< HEAD
+    assertThat(mappedHeaders).containsKey("boolean-property");
+    assertThat(mappedHeaders.get("boolean-property")).isInstanceOf(Boolean.class);
+
+    assertThat(mappedHeaders).containsKey("double-property");
+    assertThat(mappedHeaders.get("double-property")).isInstanceOf(Double.class);
+
+    assertThat(mappedHeaders).containsKey("short-property");
+    assertThat(mappedHeaders.get("short-property")).isInstanceOf(Short.class);
+
+    assertThat(mappedHeaders).containsKey("float-property");
+    assertThat(mappedHeaders.get("float-property")).isInstanceOf(Float.class);
   }
 
   @Test
@@ -189,75 +199,6 @@
   }
 
   @Test
-=======
-    assertThat(mappedHeaders).containsKey("boolean-property");
-    assertThat(mappedHeaders.get("boolean-property")).isInstanceOf(Boolean.class);
-
-    assertThat(mappedHeaders).containsKey("double-property");
-    assertThat(mappedHeaders.get("double-property")).isInstanceOf(Double.class);
-
-    assertThat(mappedHeaders).containsKey("short-property");
-    assertThat(mappedHeaders.get("short-property")).isInstanceOf(Short.class);
-
-    assertThat(mappedHeaders).containsKey("float-property");
-    assertThat(mappedHeaders.get("float-property")).isInstanceOf(Float.class);
-  }
-
-  @Test
-  void convertUnsupportedManyDottedKafkaHeader() {
-    String kafkaHdrKey = "jms.several.dots.in.name";
-    String jmsHdrKey = "several.dots.in.name";
-    String jmsVal = jmsHdrKey + "-val";
-    byte[] hdrVal = stringSerializer.serialize(null, jmsVal);
-
-    ProducerRecord<?, ?>  krecord = new ProducerRecord<>("topic", "body");
-    krecord.headers()
-        .add(kafkaHdrKey, hdrVal);
-    Map<String, Object> mappedHeaders = Headers.convertHeaders(
-        krecord.headers(), "bridge-id", true);
-
-    assertThat(mappedHeaders).containsKey(jmsHdrKey);
-    assertThat(mappedHeaders.get(jmsHdrKey)).isInstanceOf(byte[].class);
-    assertThat(mappedHeaders.get(jmsHdrKey)).isEqualTo(hdrVal);
-
-  }
-
-  @Test
-  void convertNullKafkaHeaders() {
-    Map<String, Object> mappedHeaders = Headers.convertHeaders(
-        (org.apache.kafka.common.header.Headers) null, "bridge-id", true);
-
-    assertThat(mappedHeaders).isNotNull();
-    assertThat(mappedHeaders).hasSize(1);
-
-    mappedHeaders = Headers.convertHeaders(
-        (org.apache.kafka.common.header.Headers) null, "bridge-id", false);
-
-    assertThat(mappedHeaders).isNotNull();
-    assertThat(mappedHeaders).isEmpty();
-  }
-
-  @Test
-  void convertManyDottedKafkaHeader() {
-    String kafkaHdrKey = "jms.string.several.dots.in.name";
-    String jmsHdrKey = "several.dots.in.name";
-    String jmsVal = jmsHdrKey + "-val";
-    byte[] hdrVal = stringSerializer.serialize(null, jmsVal);
-
-    ProducerRecord<?, ?>  krecord = new ProducerRecord<>("topic", "body");
-    krecord.headers()
-        .add(kafkaHdrKey, hdrVal);
-    Map<String, Object> mappedHeaders = Headers.convertHeaders(
-        krecord.headers(), "bridge-id", true);
-
-    assertThat(mappedHeaders).containsKey(jmsHdrKey);
-    assertThat(mappedHeaders.get(jmsHdrKey)).isInstanceOf(String.class);
-    assertThat(mappedHeaders.get(jmsHdrKey)).isEqualTo(jmsVal);
-
-  }
-
-  @Test
->>>>>>> 47300d58
   void convertSupportedTypeKafkaHeader() {
     String kafkaHdrKey = "jms.string.string-type";
     String jmsHdrKey = "string-type";
